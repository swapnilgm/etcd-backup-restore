// Copyright © 2018 The Gardener Authors.
//
// Licensed under the Apache License, Version 2.0 (the "License");
// you may not use this file except in compliance with the License.
// You may obtain a copy of the License at
//
//     http://www.apache.org/licenses/LICENSE-2.0
//
// Unless required by applicable law or agreed to in writing, software
// distributed under the License is distributed on an "AS IS" BASIS,
// WITHOUT WARRANTIES OR CONDITIONS OF ANY KIND, either express or implied.
// See the License for the specific language governing permissions and
// limitations under the License.

package snapstore

import (
	"io"
	"time"
)

// SnapStore is the interface to be implemented for different
// storage backend like local file system, S3, ABS, GCS, Swift etc.
// Only purpose of these implementation to provide CPI layer to
// access files.
type SnapStore interface {
	// Fetch should open reader for the snapshot file from store
	Fetch(Snapshot) (io.ReadCloser, error)
	// List will list all snapshot files on store
	List() (SnapList, error)
	// Save will write the snapshot to store
	Save(Snapshot, io.Reader) error
	// Delete should delete the snapshot file from store
	Delete(Snapshot) error
	// GetLates resturns the latet snapshot
	GetLatest() (*Snapshot, error)
}

const (
	// SnapstoreProviderLocal is constant for local disk storage provider
	SnapstoreProviderLocal = "Local"
	// SnapstoreProviderS3 is constant for aws S3 storage provider
	SnapstoreProviderS3 = "S3"
<<<<<<< HEAD
	// SnapstoreProviderABS is constant for azure blob storage provider
	SnapstoreProviderABS = "ABS"
=======
	// SnapstoreProviderGCS is constant for GCS object storage provider
	SnapstoreProviderGCS = "GCS"
>>>>>>> 926f0adb

	// SnapshotKindFull is constant for full snapshot kind
	SnapshotKindFull = "Full"
)

// Snapshot structure represents the metadata of snapshot
type Snapshot struct {
	Kind          string //incr:incremental,full:full
	StartRevision int64
	LastRevision  int64 //latest revision on snapshot
	CreatedOn     time.Time
	SnapPath      string
}

// SnapList is list of snapshots
type SnapList []*Snapshot

// Config defines the configuration to create snapshot store
type Config struct {
	// Provider indicated the cloud provider
	Provider string
	// Container holds the name of bucket or container to which snapshot will be stored
	Container string
	// Prefix holds the prefix or directory under StorageContainer under which snapshot will be stored
	Prefix string
}<|MERGE_RESOLUTION|>--- conflicted
+++ resolved
@@ -41,14 +41,10 @@
 	SnapstoreProviderLocal = "Local"
 	// SnapstoreProviderS3 is constant for aws S3 storage provider
 	SnapstoreProviderS3 = "S3"
-<<<<<<< HEAD
 	// SnapstoreProviderABS is constant for azure blob storage provider
 	SnapstoreProviderABS = "ABS"
-=======
 	// SnapstoreProviderGCS is constant for GCS object storage provider
 	SnapstoreProviderGCS = "GCS"
->>>>>>> 926f0adb
-
 	// SnapshotKindFull is constant for full snapshot kind
 	SnapshotKindFull = "Full"
 )
